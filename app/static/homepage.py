--- conflicted
+++ resolved
@@ -1,13 +1,8 @@
 # -*- coding: utf-8 -*-
-<<<<<<< HEAD
 from __future__ import annotations
 import datetime
 import logging
-=======
-from datetime import date, datetime
->>>>>>> 74865658
 
-import json
 import streamlit as st
 
 from helpers.utility import Utility
@@ -23,7 +18,7 @@
 def input_data():
     with st.form("data-form"):
         ticker = st.selectbox("Hôm nay xem con hàng nào:", ["AAPL", "TSLA"])
-        from_date = st.date_input("Ngày bắt đầu", date(2022, 1, 1))
+        from_date = st.date_input("Ngày bắt đầu", datetime.date(2022, 1, 1))
         end_date = st.date_input("Ngày kết thúc")
         export_api = st.form_submit_button("Lấy số đề về")
         export_download = st.form_submit_button("Tải số đề về")
@@ -40,18 +35,7 @@
     if export_api or export_download:
         with st.spinner("Ngủ đi! Hàng đang về"):
             response = FINNHUB_OBJ.pull_data(ticker, str(from_date), str(end_date))
-        filename = f"{ticker}-{from_date}-{end_date}-{datetime.now().date()}"
+        filename = f"{ticker}-{from_date}-{end_date}-{datetime.datetime.now().date()}"
         Utility.create_tmp_file(response, filename)  # type: ignore
         st.write("Dậy đi ông cháu ơi! Hàng về rồi")
-<<<<<<< HEAD
-        logger.info(
-            f"Successfully pull {ticker} from {str(from_date)} to {str(end_date)}"
-        )
-        st.dataframe(response, use_container_width=True)
-=======
-
-        if export_api:
-            st.dataframe(response, use_container_width=True)
-        elif export_download:
-            st.download_button("Download", json.dumps(response))
->>>>>>> 74865658
+        st.dataframe(response, use_container_width=True)
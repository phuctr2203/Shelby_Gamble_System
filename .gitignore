# Byte-compiled / optimized / DLL files
__pycache__/
*.py[cod]
*$py.class

# C extensions
*.so

# Distribution / packaging
.Python
build/
develop-eggs/
dist/
downloads/
eggs/
.eggs/
lib/
lib64/
parts/
sdist/
var/
wheels/
pip-wheel-metadata/
share/python-wheels/
*.egg-info/
.installed.cfg
*.egg
MANIFEST

# PyInstaller
#  Usually these files are written by a python script from a template
#  before PyInstaller builds the exe, so as to inject date/other infos into it.
*.manifest
*.spec

# Installer logs
pip-log.txt
pip-delete-this-directory.txt

# Unit test / coverage reports
htmlcov/
.tox/
.nox/
.coverage
.coverage.*
.cache
nosetests.xml
coverage.xml
*.cover
*.py,cover
.hypothesis/
.pytest_cache/

# Translations
*.mo
*.pot

# Django stuff:
*.log
local_settings.py
db.sqlite3
db.sqlite3-journal

# Flask stuff:
instance/
.webassets-cache

# Scrapy stuff:
.scrapy

# Sphinx documentation
docs/_build/

# PyBuilder
target/

# Jupyter Notebook
.ipynb_checkpoints

# IPython
profile_default/
ipython_config.py

# pyenv
.python-version

# pipenv
#   According to pypa/pipenv#598, it is recommended to include Pipfile.lock in version control.
#   However, in case of collaboration, if having platform-specific dependencies or dependencies
#   having no cross-platform support, pipenv may install dependencies that don't work, or not
#   install all needed dependencies.
#Pipfile.lock

# PEP 582; used by e.g. github.com/David-OConnor/pyflow
__pypackages__/

# Celery stuff
celerybeat-schedule
celerybeat.pid

# SageMath parsed files
*.sage.py

# Environments
.env
.venv
env/
venv/
ENV/
env.bak/
venv.bak/

# Spyder project settings
.spyderproject
.spyproject

# Rope project settings
.ropeproject

# mkdocs documentation
/site

# mypy
.mypy_cache/
.dmypy.json
dmypy.json

# Pyre type checker
.pyre/

<<<<<<< HEAD
# Streamlit
.streamlit

=======
>>>>>>> 7c495e82
# VS Code
.vscode
.ruff_cache
app/local.env

.DS_Store<|MERGE_RESOLUTION|>--- conflicted
+++ resolved
@@ -128,15 +128,11 @@
 # Pyre type checker
 .pyre/
 
-<<<<<<< HEAD
 # Streamlit
 .streamlit
 
-=======
->>>>>>> 7c495e82
 # VS Code
 .vscode
 .ruff_cache
-app/local.env
 
 .DS_Store